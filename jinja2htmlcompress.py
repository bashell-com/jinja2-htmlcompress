# -*- coding: utf-8 -*-
"""
    jinja2htmlcompress
    ~~~~~~~~~~~~~~~~~~

    A Jinja2 extension that eliminates useless whitespace at template
    compilation time without extra overhead.

    :copyright: (c) 2011 by Armin Ronacher.
    :license: BSD, see LICENSE for more details.
"""
import re
from jinja2.ext import Extension
from jinja2.lexer import Token, describe_token
from jinja2 import TemplateSyntaxError


_tag_re = re.compile(r'(?:<(/?)([a-zA-Z0-9_-]+)\s*|(>\s*))(?s)')
_ws_normalize_re = re.compile(r'[ \t\r\n]+')


class StreamProcessContext(object):

    def __init__(self, stream):
        self.stream = stream
        self.token = None
        self.stack = []

    def fail(self, message):
        raise TemplateSyntaxError(message, self.token.lineno,
                                  self.stream.name, self.stream.filename)


def _make_dict_from_listing(listing):
    rv = {}
    for keys, value in listing:
        for key in keys:
            rv[key] = value
    return rv


class HTMLCompress(Extension):
    isolated_elements = set(['script', 'style', 'noscript', 'textarea'])
    void_elements = set(['br', 'img', 'area', 'hr', 'param', 'input',
                         'embed', 'col'])
    block_elements = set(['div', 'p', 'form', 'ul', 'ol', 'li', 'table', 'tr',
                          'tbody', 'thead', 'tfoot', 'tr', 'td', 'th', 'dl',
                          'dt', 'dd', 'blockquote', 'h1', 'h2', 'h3', 'h4',
                          'h5', 'h6', 'pre'])
    breaking_rules = _make_dict_from_listing([
        (['p'], set(['#block'])),
        (['li'], set(['li'])),
        (['td', 'th'], set(['td', 'th', 'tr', 'tbody', 'thead', 'tfoot'])),
        (['tr'], set(['tr', 'tbody', 'thead', 'tfoot'])),
        (['thead', 'tbody', 'tfoot'], set(['thead', 'tbody', 'tfoot'])),
        (['dd', 'dt'], set(['dl', 'dt', 'dd']))
    ])

    def is_isolated(self, stack):
        for tag in reversed(stack):
            if tag in self.isolated_elements:
                return True
        return False

    def is_breaking(self, tag, other_tag):
        breaking = self.breaking_rules.get(other_tag)
        return breaking and (tag in breaking or
            ('#block' in breaking and tag in self.block_elements))

    def enter_tag(self, tag, ctx):
        while ctx.stack and self.is_breaking(tag, ctx.stack[-1]):
            self.leave_tag(ctx.stack[-1], ctx)
        if tag not in self.void_elements:
            ctx.stack.append(tag)

    def leave_tag(self, tag, ctx):
        if not ctx.stack:
            ctx.fail('Tried to leave "%s" but something closed '
                     'it already' % tag)
        if tag == ctx.stack[-1]:
            ctx.stack.pop()
            return
        for idx, other_tag in enumerate(reversed(ctx.stack)):
            if other_tag == tag:
                for num in xrange(idx + 1):
                    ctx.stack.pop()
            elif not self.breaking_rules.get(other_tag):
                break

    def normalize(self, ctx):
        pos = 0
        buffer = []
        def write_data(value):
            if not self.is_isolated(ctx.stack):
<<<<<<< HEAD
                if not re.match(r'.+\w\s$', value):
                    value = value.strip()
                value = _ws_normalize_re.sub(' ', value.strip())
=======
                if value[-2:] == "  ":
                    value = value.strip()
                value = _ws_normalize_re.sub(' ', value)
>>>>>>> 4f084f40
            buffer.append(value)

        for match in _tag_re.finditer(ctx.token.value):
            closes, tag, sole = match.groups()
            preamble = ctx.token.value[pos:match.start()]
            write_data(preamble)
            if sole:
                write_data(sole)
            else:
                buffer.append(match.group())
                (closes and self.leave_tag or self.enter_tag)(tag, ctx)
            pos = match.end()

        write_data(ctx.token.value[pos:])
        return u''.join(buffer)

    def filter_stream(self, stream):
        ctx = StreamProcessContext(stream)
        for token in stream:
            if token.type != 'data':
                yield token
                continue
            ctx.token = token
            value = self.normalize(ctx)
            yield Token(token.lineno, 'data', value)


class SelectiveHTMLCompress(HTMLCompress):

    def filter_stream(self, stream):
        ctx = StreamProcessContext(stream)
        strip_depth = 0
        while 1:
            if stream.current.type == 'block_begin':
                if stream.look().test('name:strip') or \
                   stream.look().test('name:endstrip'):
                    stream.skip()
                    if stream.current.value == 'strip':
                        strip_depth += 1
                    else:
                        strip_depth -= 1
                        if strip_depth < 0:
                            ctx.fail('Unexpected tag endstrip')
                    stream.skip()
                    if stream.current.type != 'block_end':
                        ctx.fail('expected end of block, got %s' %
                                 describe_token(stream.current))
                    stream.skip()
            if strip_depth > 0 and stream.current.type == 'data':
                ctx.token = stream.current
                value = self.normalize(ctx)
                yield Token(stream.current.lineno, 'data', value)
            else:
                yield stream.current
            stream.next()


def test():
    from jinja2 import Environment
    env = Environment(extensions=[HTMLCompress])
    tmpl = env.from_string('''
        <html>
          <head>
            <title>{{ title }}</title>
          </head>
          <script type=text/javascript>
            if (foo < 42) {
              document.write('Foo < Bar');
            }
          </script>
          <body>
            <li><a href="{{ href }}">{{ title }}</a> <br>Test   Foo
            <li><a href="{{ href }}">{{ title }}</a><img src=test.png>
            <li>save <a href="#">the</a> link</li>
          </body>
        </html>
    ''')
    print tmpl.render(title=42, href='index.html')

    env = Environment(extensions=[SelectiveHTMLCompress])
    tmpl = env.from_string('''
        Normal   <span>  unchanged </span> stuff
        {% strip %}Stripped <span class=foo  >   test   </span>
        <a href="foo">  test </a> {{ foo }}
        Normal <stuff>   again {{ foo }}  </stuff>
        <p>
          Foo<br>Bar
          Baz
        <p>
          Moep    <span>Test</span>    Moep
        </p>
        {% endstrip %}
    ''')
    print tmpl.render(foo=42)


if __name__ == '__main__':
    test()<|MERGE_RESOLUTION|>--- conflicted
+++ resolved
@@ -92,15 +92,9 @@
         buffer = []
         def write_data(value):
             if not self.is_isolated(ctx.stack):
-<<<<<<< HEAD
                 if not re.match(r'.+\w\s$', value):
                     value = value.strip()
-                value = _ws_normalize_re.sub(' ', value.strip())
-=======
-                if value[-2:] == "  ":
-                    value = value.strip()
                 value = _ws_normalize_re.sub(' ', value)
->>>>>>> 4f084f40
             buffer.append(value)
 
         for match in _tag_re.finditer(ctx.token.value):
@@ -172,9 +166,8 @@
             }
           </script>
           <body>
-            <li><a href="{{ href }}">{{ title }}</a> <br>Test   Foo
+            <li><a href="{{ href }}">{{ title }}</a><br>Test   Foo
             <li><a href="{{ href }}">{{ title }}</a><img src=test.png>
-            <li>save <a href="#">the</a> link</li>
           </body>
         </html>
     ''')
